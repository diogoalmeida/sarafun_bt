--- conflicted
+++ resolved
@@ -108,13 +108,9 @@
   {
     ROS_ERROR("%s could not connect to %s", bt_name.c_str(), actionlib_name.c_str());
     nh_.shutdown();
-<<<<<<< HEAD
-  }
 
   ROS_INFO("Action %s connected to corresponding actionlib server!", action_name_.c_str());
-=======
   } 
->>>>>>> 4b180186
   first_call_ = true;
 }
 
